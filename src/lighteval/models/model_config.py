from argparse import Namespace
from dataclasses import dataclass
from typing import Optional, Union

import torch
from transformers import AutoConfig, BitsAndBytesConfig, GPTQConfig, PretrainedConfig

from lighteval.logging.hierarchical_logger import hlog
from lighteval.models.utils import _get_model_sha
from lighteval.utils import (
    NO_AUTOGPTQ_ERROR_MSG,
    NO_BNB_ERROR_MSG,
    NO_PEFT_ERROR_MSG,
    is_accelerate_available,
    is_autogptq_available,
    is_bnb_available,
    is_peft_available,
)


if is_accelerate_available():
    from accelerate import Accelerator


@dataclass
class EnvConfig:
    """
    Configuration class for environment settings.

    Attributes:
        cache_dir (str): directory for caching data.
        token (str): authentication token used for accessing the HuggingFace Hub.
    """

    cache_dir: str = None
    token: str = None

    """Args:
    pretrained (str):
        HuggingFace Hub model ID name or the path to a pre-trained
        model to load. This is effectively the `pretrained_model_name_or_path`
        argument of `from_pretrained` in the HuggingFace `transformers` API.
    add_special_tokens (bool, optional, defaults to True):
        Whether to add special tokens to the input sequences. If `None`, the
        default value will be set to `True` for seq2seq models (e.g. T5) and
        `False` for causal models.
    > Large model loading `accelerate` arguments
    model_parallel (bool, optional, defaults to False):
        True/False: force to uses or not the `accelerate` library to load a large
        model across multiple devices.
        Default: None which correspond to comparing the number of process with
            the number of GPUs. If it's smaller => model-parallelism, else not.
    dtype (Union[str, torch.dtype], optional, defaults to None):):
        Converts the model weights to `dtype`, if specified. Strings get
        converted to `torch.dtype` objects (e.g. `float16` -> `torch.float16`).
        Use `dtype="auto"` to derive the type from the model’s weights.
    """


@dataclass
class BaseModelConfig:
    """
    Base configuration class for models.

    Attributes:
        pretrained (str): HuggingFace Hub model ID name or the path to a
            pre-trained model to load. This is effectively the
            `pretrained_model_name_or_path` argument of `from_pretrained` in the
            HuggingFace `transformers` API.
        accelerator (Accelerator): accelerator to use for model training.
        tokenizer (Optional[str]): HuggingFace Hub tokenizer ID that will be
            used for tokenization.
        multichoice_continuations_start_space (Optional[bool]): Whether to add a
            space at the start of each continuation in multichoice generation.
<<<<<<< HEAD
            For example, context: "What is the capital of France?" and choices: "Paris", "London".
            Will be tokenized as: "What is the capital of France? Paris" and "What is the capital of France? London".
        subfolder (Optional[str]): Tsubfolder within the model repository.
        revision (str): revision of the model.
        batch_size (int): batch size for model training.
        max_gen_toks (Optional[int]): maximum number of tokens to generate.
        max_length (Optional[int]): maximum length of the generated output.
        add_special_tokens (bool, optional, defaults to True):
            Whether to add special tokens to the input sequences. If `None`, the
            default value will be set to `True` for seq2seq models (e.g. T5) and
=======
        subfolder (Optional[str]): The subfolder within the model repository.
        revision (str): The revision of the model.
        batch_size (int): The batch size for model training.
        max_gen_toks (Optional[int]): The maximum number of tokens to generate.
        max_length (Optional[int]): The maximum length of the generated output.
        add_special_tokens (bool, optional, defaults to True): Whether to add special tokens to the input sequences. 
           If `None`, the default value will be set to `True` for seq2seq models (e.g. T5) and
>>>>>>> ba186e66
            `False` for causal models.
        model_parallel (Optional[bool]): Whether to use model parallelism.
        dtype (Optional[Union[str, torch.dtype]]): data type of the model.
        device (Union[int, str]): device to use for model training.
        quantization_config (Optional[BitsAndBytesConfig]): quantization
            configuration for the model. Needed for 4-bit and 8-bit precision.
        load_in_8bit (bool): Whether to load the model in 8-bit precision.
        load_in_4bit (bool): Whether to load the model in 4-bit precision.
        trust_remote_code (bool): Whether to trust remote code during model
            loading.

    Methods:
        __post_init__(): Performs post-initialization checks on the configuration.
        _init_configs(model_name, env_config): Initializes the model configuration.
        init_configs(env_config): Initializes the model configuration using the environment configuration.
        get_model_sha(): Retrieves the SHA of the model.

    """

    pretrained: str
    accelerator: "Accelerator" = None
    tokenizer: Optional[str] = None
    multichoice_continuations_start_space: Optional[bool] = None
    subfolder: Optional[str] = None
    revision: str = "main"
    batch_size: int = -1
    max_gen_toks: Optional[int] = 256
    max_length: Optional[int] = None
    add_special_tokens: bool = True
    model_parallel: Optional[bool] = None
    dtype: Optional[Union[str, torch.dtype]] = None
    device: Union[int, str] = "cuda"
    quantization_config: Optional[BitsAndBytesConfig] = None
    load_in_8bit: bool = None
    load_in_4bit: bool = None
    trust_remote_code: bool = False

    def __post_init__(self):
        if self.quantization_config is not None and not is_bnb_available():
            raise ImportError(NO_BNB_ERROR_MSG)

        if not isinstance(self.pretrained, str):
            raise ValueError("Pretrained model name must be passed as string.")
        if not isinstance(self.device, str):
            raise ValueError("Current device must be passed as string.")

    def _init_configs(self, model_name: str, env_config: EnvConfig) -> PretrainedConfig:
        revision = self.revision
        if self.subfolder:
            revision = f"{self.revision}/{self.subfolder}"
        auto_config = AutoConfig.from_pretrained(
            model_name,
            revision=revision,
            trust_remote_code=self.trust_remote_code,
            cache_dir=env_config.cache_dir,
            token=env_config.token,
        )
        if getattr(auto_config, "quantization_config", False) and self.quantization_config is None:
            if not is_autogptq_available():
                raise ImportError(NO_AUTOGPTQ_ERROR_MSG)
            hlog(
                "`quantization_config` is None but was found in the model's config, using the one found in config.json"
            )
            self.quantization_config = GPTQConfig(**auto_config.quantization_config, disable_exllama=True)

        return auto_config

    def init_configs(self, env_config: EnvConfig) -> PretrainedConfig:
        return self._init_configs(self.pretrained, env_config=env_config)

    def get_model_sha(self):
        return _get_model_sha(repo_id=self.pretrained, revision=self.revision)


@dataclass
class DeltaModelConfig(BaseModelConfig):
    # Delta models look at the pretrained (= the delta weights) for the tokenizer and model config
    base_model: str = None

    def __post_init__(self):
        self.revision = "main"

        if not self.base_model:  # must have a default value bc of dataclass inheritance, but can't actually be None
            raise ValueError("The base_model argument must not be null for a delta model config")

        return super().__post_init__()

    def get_model_sha(self):
        return _get_model_sha(repo_id=self.pretrained, revision="main")


@dataclass
class AdapterModelConfig(BaseModelConfig):
    # Adapter models have the specificity that they look at the base model (= the parent) for the tokenizer and config
    base_model: str = None

    def __post_init__(self):
        if not is_peft_available():
            raise ImportError(NO_PEFT_ERROR_MSG)

        if not self.base_model:  # must have a default value bc of dataclass inheritance, but can't actually be None
            raise ValueError("The base_model argument must not be null for an adapter model config")

        return super().__post_init__()

    def init_configs(self, env_config: EnvConfig):
        return self._init_configs(self.base_model, env_config)


@dataclass
class TGIModelConfig:
    inference_server_address: str
    inference_server_auth: str


def create_model_config(args: Namespace, accelerator: Union[Accelerator, None]) -> BaseModelConfig:  # noqa: C901
    """
    Create a model configuration based on the provided arguments.

    Args:
        args (Namespace): command-line arguments.
        accelerator (Union[Accelerator, None]): accelerator to use for model training.

    Returns:
        BaseModelConfig: model configuration.

    Raises:
        ValueError: If both an inference server address and model arguments are provided.
     ValueError: If multichoice continuations both should start with a space and should not start with a space.
        ValueError: If a base model is not specified when using delta weights or adapter weights.
        ValueError: If a base model is specified when not using delta weights or adapter weights.
    """
    if args.inference_server_address is not None and args.model_args is not None:
        raise ValueError("You cannot both use an inference server and load a model from its checkpoint.")

    multichoice_continuations_start_space = args.multichoice_continuations_start_space
    if not multichoice_continuations_start_space and not args.no_multichoice_continuations_start_space:
        multichoice_continuations_start_space = None
    if args.multichoice_continuations_start_space and args.no_multichoice_continuations_start_space:
        raise ValueError(
            "You cannot force both the multichoice continuations to start with a space and not to start with a space"
        )

    if "load_in_4bit=True" in args.model_args:
        quantization_config = BitsAndBytesConfig(load_in_4bit=True, bnb_4bit_compute_dtype=torch.float16)
    elif "load_in_8bit=True" in args.model_args:
        quantization_config = BitsAndBytesConfig(load_in_8bit=True)
    else:
        quantization_config = None

    # We extract the model args
    args_dict = {k.split("=")[0]: k.split("=")[1] for k in args.model_args.split(",")}
    # We store the relevant other args
    args_dict["base_model"] = args.base_model
    args_dict["batch_size"] = args.override_batch_size
    args_dict["accelerator"] = accelerator
    args_dict["quantization_config"] = quantization_config
    args_dict["dtype"] = args.model_dtype
    args_dict["multichoice_continuations_start_space"] = multichoice_continuations_start_space

    # Keeping only non null params
    args_dict = {k: v for k, v in args_dict.items() if v is not None}

    if args.delta_weights:
        if args.base_model is None:
            raise ValueError("You need to specify a base model when using delta weights")
        return DeltaModelConfig(**args_dict)
    if args.adapter_weights:
        if args.base_model is None:
            raise ValueError("You need to specify a base model when using adapter weights")
        return AdapterModelConfig(**args_dict)
    if args.base_model is not None:
        raise ValueError("You can't specifify a base model if you are not using delta/adapter weights")
    return BaseModelConfig(**args_dict)<|MERGE_RESOLUTION|>--- conflicted
+++ resolved
@@ -72,18 +72,8 @@
             used for tokenization.
         multichoice_continuations_start_space (Optional[bool]): Whether to add a
             space at the start of each continuation in multichoice generation.
-<<<<<<< HEAD
             For example, context: "What is the capital of France?" and choices: "Paris", "London".
             Will be tokenized as: "What is the capital of France? Paris" and "What is the capital of France? London".
-        subfolder (Optional[str]): Tsubfolder within the model repository.
-        revision (str): revision of the model.
-        batch_size (int): batch size for model training.
-        max_gen_toks (Optional[int]): maximum number of tokens to generate.
-        max_length (Optional[int]): maximum length of the generated output.
-        add_special_tokens (bool, optional, defaults to True):
-            Whether to add special tokens to the input sequences. If `None`, the
-            default value will be set to `True` for seq2seq models (e.g. T5) and
-=======
         subfolder (Optional[str]): The subfolder within the model repository.
         revision (str): The revision of the model.
         batch_size (int): The batch size for model training.
@@ -91,7 +81,6 @@
         max_length (Optional[int]): The maximum length of the generated output.
         add_special_tokens (bool, optional, defaults to True): Whether to add special tokens to the input sequences. 
            If `None`, the default value will be set to `True` for seq2seq models (e.g. T5) and
->>>>>>> ba186e66
             `False` for causal models.
         model_parallel (Optional[bool]): Whether to use model parallelism.
         dtype (Optional[Union[str, torch.dtype]]): data type of the model.
