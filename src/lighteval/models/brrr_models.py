--- conflicted
+++ resolved
@@ -1,14 +1,7 @@
-<<<<<<< HEAD
 # ruff: noqa: C901, E1120
 import os
 import time
-from typing import List, Optional, Tuple, Type, Union
-=======
-# flake8: noqa: C901
-import os
-import time
 from typing import List, Optional, Tuple, Union
->>>>>>> 059e100b
 
 import torch
 import torch.nn.functional as F
@@ -35,27 +28,15 @@
 from tqdm import tqdm
 from transformers import AutoTokenizer, BatchEncoding
 
-<<<<<<< HEAD
 from lighteval.data import (
     GenDistributedSampler,
-    GenerativeTaskDatasetBrrr,
+    GenerativeTaskDatasetNanotron,
     LoglikelihoodDataset,
     LoglikelihoodSingleTokenDataset,
 )
 from lighteval.models.model_output import Batch, GenerateReturn, LoglikelihoodReturn, LoglikelihoodSingleTokenReturn
-from lighteval.tasks.requests import (
-    GreedyUntilRequest,
-    LoglikelihoodRequest,
-    LoglikelihoodRollingRequest,
-    LoglikelihoodSingleTokenRequest,
-)
 from lighteval.utils import as_list
 from lighteval.utils_parallelism import find_executable_batch_size
-=======
-from lighteval.data import GenDataset, GenDistributedSampler, LoglikelihoodDataset, LoglikelihoodSingleTokenDataset
-from lighteval.models.model_output import Batch, GenerateReturn, LoglikelihoodReturn, LoglikelihoodSingleTokenReturn
-from lighteval.utils import as_list, find_executable_batch_size
->>>>>>> 059e100b
 
 
 # from .brrr_generation import GenerationConfig, GenerationInputs, SamplerType, greedy_search_tokenized
@@ -67,7 +48,6 @@
 TokenSequence = Union[List[int], torch.LongTensor, torch.Tensor, BatchEncoding]
 
 # _DeviceMapping = NewType("DeviceMapping", Mapping[str, Union[int, str, torch.device]])
-
 
 
 class BRRRModel:
@@ -544,13 +524,7 @@
             disable_tqdm=bool(dist.get_rank(self.parallel_context.world_pg) != 0),
         )
 
-<<<<<<< HEAD
-    def loglikelihood_rolling(
-        self, requests: List[LoglikelihoodRollingRequest], override_bs=None
-    ) -> List[LoglikelihoodReturn]:
-=======
     def loglikelihood_rolling(self, requests: List[Tuple[str, str]], override_bs=None) -> List[LoglikelihoodReturn]:
->>>>>>> 059e100b
         """This function is used to compute the log likelihood of the context for perplexity metrics."""
         tokenized_reqs = []
 
@@ -731,15 +705,7 @@
 
     @torch.inference_mode()
     def _loglikelihood_single_token(
-<<<<<<< HEAD
-        self,
-        requests: List[LoglikelihoodSingleTokenRequest],
-        disable_tqdm: bool = False,
-        override_bs: int = -1,
-        dataset_splits: int = 1,
-=======
         self, requests, disable_tqdm: bool = False, override_bs: int = -1, dataset_splits: int = 1
->>>>>>> 059e100b
     ) -> List[LoglikelihoodSingleTokenReturn]:
         dataset = LoglikelihoodSingleTokenDataset(requests=requests)
         res = []
@@ -1195,11 +1161,7 @@
         #         print(f"i {i} padded: {r.padded}")
 
         if dist.get_rank(self.parallel_context.pp_pg) == self.output_pp_rank:
-<<<<<<< HEAD
-            assert len(res) == (split_end - split_start), "we didn't cover all the data"
-=======
             assert len(res) == total_length, "we didn't cover all the data"
->>>>>>> 059e100b
 
         if len(res) == 0:
             # We are in a process which return no output (beginning/middle of the PP group)
@@ -1222,32 +1184,6 @@
         # pull longest context sample from request
         if task_names:
             enc_inputs = [
-<<<<<<< HEAD
-                (
-                    index,
-                    (
-                        self.tok_encode(req.context),
-                        self.homogeneize_ending_conditions((req.stop_sequence, req.generation_size)),
-                        task_name,
-                    ),
-                )
-                for index, (req, task_name) in enumerate(zip(requests, task_names))
-            ]
-        else:
-            enc_inputs = [
-                (
-                    index,
-                    (
-                        self.tok_encode(req.context),
-                        self.homogeneize_ending_conditions((req.stop_sequence, req.generation_size)),
-                        None,
-                    ),
-                )
-                for index, req in enumerate(requests)
-            ]
-
-        dataset = GenerativeTaskDatasetBrrr(requests=enc_inputs, dataset_splits=dataset_splits)
-=======
                 (self.tok_encode(req[0]), self.homogeneize_ending_conditions(req[1]), task_name)
                 for req, task_name in zip(requests, task_names)
             ]
@@ -1256,8 +1192,7 @@
                 (self.tok_encode(req[0]), self.homogeneize_ending_conditions(req[1]), None) for req in requests
             ]
 
-        dataset = GenDataset(requests=enc_inputs)
->>>>>>> 059e100b
+        dataset = GenerativeTaskDatasetNanotron(requests=enc_inputs)
         res = []
 
         # Dataset is sorted in descending size.
