from typing import Iterator

import torch
from torch.utils.data import Dataset
from torch.utils.data.distributed import DistributedSampler, T_co

from lighteval.logging.hierarchical_logger import hlog_warn
from lighteval.tasks.requests import (
    GreedyUntilRequest,
    GreedyUntilWithLogitsRequest,
    LoglikelihoodRequest,
    LoglikelihoodRollingRequest,
    LoglikelihoodSingleTokenRequest,
    Request,
)


class DynamicBatchDataset(Dataset):
    def __init__(
        self,
        requests: list,
        dataset_splits: int,
    ):
        """
        This dataset class uses dynamic batching to speed up the generation.
        Each request is sorted by the length of the prompt + the length of the
        continuation. Then, the dataset is split into dataset_splits splits.
        The first split will contain the longest requests, the second split will
        contain the second longest requests, etc. This allows us to use dynamic
        batching by starting with a small batch size and doubling it for each
        split. This is much faster than using a fixed batch size for the whole
        dataset.

        Args:
            requests (List): A list of requests.
            dataset_splits (int): The number of dataset splits.
        """
        # We make sure the requests contain the tokenized versions of their values
        if any(r.tokenized_context is None for r in requests):
            raise ValueError("You passed a request for which tokenization had not happened yet.")

        # sort the requests using the collate function and save the original order
        enumerated_requests = list(enumerate(requests))
        sorted_enumerated_requests = sorted(enumerated_requests, key=lambda x: self._sorting_criteria(x[1]))

        self.sorted_data = [x[1] for x in sorted_enumerated_requests]
        self.original_order = [x[0] for x in sorted_enumerated_requests]

        self.total_size = len(self.sorted_data)

        if dataset_splits >= self.total_size:
            hlog_warn(
                f"dataset_splits ({dataset_splits}) >= total_size ({self.total_size}), setting dataset_splits to 1"
            )
            dataset_splits = 1

        self.dataset_splits = dataset_splits
        self.split_size = self.total_size // self.dataset_splits + 1
        self.split_start = 0
        self.split_end = min(self.split_start + self.split_size, self.total_size)

    def get_original_order(self, new_arr: list) -> list:
        """
        Get the original order of the data.

        Args:
            newarr (list): Array containing any kind of data that needs to be
                reset in the original order.

        Returns:
            list: new_arr in the original order.
        """
        original_order = [None] * self.total_size

        for original_index, v in zip(self.original_order, new_arr):
            original_order[original_index] = v

        if None in original_order:
            raise RuntimeError(
                f"Some elements of the original order are None, meaning that len(new_arr) ({len(new_arr)}) != len(original_array) ({self.total_size})"
            )

        return original_order

    def get_split_start_end(self, split_id: int) -> tuple[int, int]:
        """
        Get the start and end indices of a dataset split.

        Args:
            split_id (int): The ID of the split.

        Returns:
            tuple: A tuple containing the start and end indices of the split.
        """
        self.split_start = split_id * self.split_size
        self.split_end = min(self.split_start + self.split_size, self.total_size)
        return self.split_start, self.split_end

    def splits_start_end_iterator(self) -> tuple[int, int]:
        """
        Iterator that yields the start and end indices of each dataset split.
        Also updates the starting batch size for each split (trying to double
        the batch everytime we move to a new split).

        Yields:
            tuple: A tuple containing the start and end indices of a split.
        """
        for split_id in range(self.dataset_splits):
            yield self.get_split_start_end(split_id)

    def __getitem__(self, index) -> Request:
        """
        Get an item from the dataset depending on the split we are currently in.
        For instance, if we are in split 0, we will get the item at index 0, if
        we are in split 1, we will get the item at index self.split_size, etc.
        Used for dynamic batching.

        Args:
            index (int): The index of the item.

        Returns:
            Any: The item at the specified index.
        """
        return self.sorted_data[index + self.split_start]

    def __len__(self) -> int:
        """
        Get the length of current split the dataset.
        All splits have the same length, except the last one which might be
        shorter.

        Returns:
            int: The length of the dataset.
        """
        return self.split_end - self.split_start

    def _sorting_criteria(self, request) -> int:
        raise NotImplementedError()


class LoglikelihoodDataset(DynamicBatchDataset):
    def _sorting_criteria(self, request: LoglikelihoodRequest | LoglikelihoodRollingRequest) -> int:
        """
        Collates the input data for batching.

        the negative sign on len(toks) sorts descending - this has a few
        advantages:
        - time estimates will always be over not underestimates, which is
        more useful for planning
        - to know the size of a batch when going through the list, you
        know the first one is always the batch padded context length. this
        is useful to simplify the batching logic and more importantly to make
        automatic adaptive batches much much easier to implement
        - any OOMs will happen right away rather than near the end

        Args:
            x (tuple): A tuple containing the input data.

        Returns:
            tuple: A tuple containing the sorted input data.
        """
        toks = request.tokenized_context + request.tokenized_continuation
        return -len(toks)


class LoglikelihoodSingleTokenDataset(DynamicBatchDataset):
    def _sorting_criteria(self, request: LoglikelihoodSingleTokenRequest) -> int:
        """
        Collates the input data for batching.

        the negative sign on len(toks) sorts descending - this has a few # advantages:
        - time estimates will always be over not underestimates, which is
        more useful for planning
        - to know the size of a batch when going through the list, you
        know the first one is always the batch padded context length. this
        is useful to simplify the batching logic and more importantly to make
        automatic adaptive batches much much easier to implement
        - any OOMs will happen right away rather than near the end
        """
        # We take only the prompt, no need for the continuation (since it's a list of single tokens)
        toks = request.tokenized_context
        return -len(toks)


class GenerativeTaskDataset(DynamicBatchDataset):
    def _sorting_criteria(self, request: GreedyUntilRequest | GreedyUntilWithLogitsRequest) -> int:
        """
        Collate function for generating batches.

        Args:
            x (Any): The input data.

        Returns:
            Any: The collated data.
        """
<<<<<<< HEAD
        toks = x[0]
        meta_data = x[1]
        _, gen_length = meta_data[0], meta_data[1]
        return -(len(toks) + gen_length)


class GenerativeTaskDatasetNanotron(DynamicBatchDataset):
    def __getitem__(self, index) -> Request:
        """
        Get an item from the dataset depending on the split we are currently in.
        For instance, if we are in split 0, we will get the item at index 0, if
        we are in split 1, we will get the item at index self.split_size, etc.
        Used for dynamic batching.

        Args:
            index (int): The index of the item.

        Returns:
            Any: The item at the specified index.
        """
        return index, self.sorted_data[index + self.split_start]

    def _sorting_criteria(self, x) -> int:
        """
        Collate function for generating batches.

        Args:
            x (Any): The input data.

        Returns:
            Any: The collated data.
        """
        toks = x[0]
        meta_data = x[1]
        _, gen_length = meta_data[0], meta_data[1]
=======
        toks = request.tokenized_context
        gen_length = request.generation_size
>>>>>>> 1e837a97
        return -(len(toks) + gen_length)


class GenDistributedSampler(DistributedSampler):
    """A distributed sampler that copy the last element only when drop_last is False so we keep a small padding in the batches
    as our samples are sorted by length.
    """

    def __iter__(self) -> Iterator[T_co]:
        if self.shuffle:
            # deterministically shuffle based on epoch and seed
            g = torch.Generator()
            g.manual_seed(self.seed + self.epoch)
            indices = torch.randperm(len(self.dataset), generator=g).tolist()  # type: ignore[arg-type]
        else:
            indices = list(range(len(self.dataset)))  # type: ignore[arg-type]

        if not self.drop_last:
            # add extra samples to make it evenly divisible
            padding_size = self.total_size - len(indices)
            indices += [
                indices[-1]
            ] * padding_size  # This is our only change here compared to the original DistributedSampler
        else:
            # remove tail of data to make it evenly divisible.
            indices = indices[: self.total_size]
        assert len(indices) == self.total_size

        # subsample
        indices = indices[self.rank : self.total_size : self.num_replicas]
        assert len(indices) == self.num_samples

        return iter(indices)<|MERGE_RESOLUTION|>--- conflicted
+++ resolved
@@ -193,10 +193,8 @@
         Returns:
             Any: The collated data.
         """
-<<<<<<< HEAD
-        toks = x[0]
-        meta_data = x[1]
-        _, gen_length = meta_data[0], meta_data[1]
+        toks = request.tokenized_context
+        gen_length = request.generation_size
         return -(len(toks) + gen_length)
 
 
@@ -216,7 +214,7 @@
         """
         return index, self.sorted_data[index + self.split_start]
 
-    def _sorting_criteria(self, x) -> int:
+    def _sorting_criteria(self, request) -> int:
         """
         Collate function for generating batches.
 
@@ -226,13 +224,8 @@
         Returns:
             Any: The collated data.
         """
-        toks = x[0]
-        meta_data = x[1]
-        _, gen_length = meta_data[0], meta_data[1]
-=======
         toks = request.tokenized_context
         gen_length = request.generation_size
->>>>>>> 1e837a97
         return -(len(toks) + gen_length)
 
 
