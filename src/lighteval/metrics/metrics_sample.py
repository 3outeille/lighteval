--- conflicted
+++ resolved
@@ -1,11 +1,8 @@
-<<<<<<< HEAD
-from typing import Optional
-
-=======
 """This module manages all the metrics occurring at the sample level. The results of said metrics are then aggregated
 using simple function (min, mean, max, ...) at the corpus level. Most metrics fall under this category.
 """
->>>>>>> 0cf83ceb
+from typing import Optional
+
 import nltk
 import numpy as np
 from nltk.metrics.distance import edit_distance
